[source=../input.log, reader=Input::READER_RAW, mode=Input::STREAM, name=input, fields=<no value description>, want_record=F, ev=line
{ 
<<<<<<< HEAD
print A::description;
print A::tpe;
print A::s;
}, config={
=======
print outfile, A::description;
print outfile, A::tpe;
print outfile, A::s;
try = try + 1;
if (8 == try) 
{ 
close(outfile);
terminate();
}
>>>>>>> 34ead91f

}]
Input::EVENT_NEW
sdfkh:KH;fdkncv;ISEUp34:Fkdj;YVpIODhfDF
[source=../input.log, reader=Input::READER_RAW, mode=Input::STREAM, name=input, fields=<no value description>, want_record=F, ev=line
{ 
<<<<<<< HEAD
print A::description;
print A::tpe;
print A::s;
}, config={
=======
print outfile, A::description;
print outfile, A::tpe;
print outfile, A::s;
try = try + 1;
if (8 == try) 
{ 
close(outfile);
terminate();
}
>>>>>>> 34ead91f

}]
Input::EVENT_NEW
DSF"DFKJ"SDFKLh304yrsdkfj@#(*U$34jfDJup3UF
[source=../input.log, reader=Input::READER_RAW, mode=Input::STREAM, name=input, fields=<no value description>, want_record=F, ev=line
{ 
<<<<<<< HEAD
print A::description;
print A::tpe;
print A::s;
}, config={
=======
print outfile, A::description;
print outfile, A::tpe;
print outfile, A::s;
try = try + 1;
if (8 == try) 
{ 
close(outfile);
terminate();
}
>>>>>>> 34ead91f

}]
Input::EVENT_NEW
q3r3057fdf
[source=../input.log, reader=Input::READER_RAW, mode=Input::STREAM, name=input, fields=<no value description>, want_record=F, ev=line
{ 
<<<<<<< HEAD
print A::description;
print A::tpe;
print A::s;
}, config={
=======
print outfile, A::description;
print outfile, A::tpe;
print outfile, A::s;
try = try + 1;
if (8 == try) 
{ 
close(outfile);
terminate();
}
>>>>>>> 34ead91f

}]
Input::EVENT_NEW
sdfs\d
[source=../input.log, reader=Input::READER_RAW, mode=Input::STREAM, name=input, fields=<no value description>, want_record=F, ev=line
{ 
<<<<<<< HEAD
print A::description;
print A::tpe;
print A::s;
}, config={
=======
print outfile, A::description;
print outfile, A::tpe;
print outfile, A::s;
try = try + 1;
if (8 == try) 
{ 
close(outfile);
terminate();
}
>>>>>>> 34ead91f

}]
Input::EVENT_NEW

[source=../input.log, reader=Input::READER_RAW, mode=Input::STREAM, name=input, fields=<no value description>, want_record=F, ev=line
{ 
<<<<<<< HEAD
print A::description;
print A::tpe;
print A::s;
}, config={
=======
print outfile, A::description;
print outfile, A::tpe;
print outfile, A::s;
try = try + 1;
if (8 == try) 
{ 
close(outfile);
terminate();
}
>>>>>>> 34ead91f

}]
Input::EVENT_NEW
dfsdf
[source=../input.log, reader=Input::READER_RAW, mode=Input::STREAM, name=input, fields=<no value description>, want_record=F, ev=line
{ 
<<<<<<< HEAD
print A::description;
print A::tpe;
print A::s;
}, config={
=======
print outfile, A::description;
print outfile, A::tpe;
print outfile, A::s;
try = try + 1;
if (8 == try) 
{ 
close(outfile);
terminate();
}
>>>>>>> 34ead91f

}]
Input::EVENT_NEW
sdf
[source=../input.log, reader=Input::READER_RAW, mode=Input::STREAM, name=input, fields=<no value description>, want_record=F, ev=line
{ 
<<<<<<< HEAD
print A::description;
print A::tpe;
print A::s;
}, config={
=======
print outfile, A::description;
print outfile, A::tpe;
print outfile, A::s;
try = try + 1;
if (8 == try) 
{ 
close(outfile);
terminate();
}
>>>>>>> 34ead91f

}]
Input::EVENT_NEW
3rw43wRRERLlL#RWERERERE.<|MERGE_RESOLUTION|>--- conflicted
+++ resolved
@@ -1,11 +1,5 @@
 [source=../input.log, reader=Input::READER_RAW, mode=Input::STREAM, name=input, fields=<no value description>, want_record=F, ev=line
 { 
-<<<<<<< HEAD
-print A::description;
-print A::tpe;
-print A::s;
-}, config={
-=======
 print outfile, A::description;
 print outfile, A::tpe;
 print outfile, A::s;
@@ -15,19 +9,14 @@
 close(outfile);
 terminate();
 }
->>>>>>> 34ead91f
+
+}, config={
 
 }]
 Input::EVENT_NEW
 sdfkh:KH;fdkncv;ISEUp34:Fkdj;YVpIODhfDF
 [source=../input.log, reader=Input::READER_RAW, mode=Input::STREAM, name=input, fields=<no value description>, want_record=F, ev=line
 { 
-<<<<<<< HEAD
-print A::description;
-print A::tpe;
-print A::s;
-}, config={
-=======
 print outfile, A::description;
 print outfile, A::tpe;
 print outfile, A::s;
@@ -37,19 +26,14 @@
 close(outfile);
 terminate();
 }
->>>>>>> 34ead91f
+
+}, config={
 
 }]
 Input::EVENT_NEW
 DSF"DFKJ"SDFKLh304yrsdkfj@#(*U$34jfDJup3UF
 [source=../input.log, reader=Input::READER_RAW, mode=Input::STREAM, name=input, fields=<no value description>, want_record=F, ev=line
 { 
-<<<<<<< HEAD
-print A::description;
-print A::tpe;
-print A::s;
-}, config={
-=======
 print outfile, A::description;
 print outfile, A::tpe;
 print outfile, A::s;
@@ -59,19 +43,14 @@
 close(outfile);
 terminate();
 }
->>>>>>> 34ead91f
+
+}, config={
 
 }]
 Input::EVENT_NEW
 q3r3057fdf
 [source=../input.log, reader=Input::READER_RAW, mode=Input::STREAM, name=input, fields=<no value description>, want_record=F, ev=line
 { 
-<<<<<<< HEAD
-print A::description;
-print A::tpe;
-print A::s;
-}, config={
-=======
 print outfile, A::description;
 print outfile, A::tpe;
 print outfile, A::s;
@@ -81,19 +60,14 @@
 close(outfile);
 terminate();
 }
->>>>>>> 34ead91f
+
+}, config={
 
 }]
 Input::EVENT_NEW
 sdfs\d
 [source=../input.log, reader=Input::READER_RAW, mode=Input::STREAM, name=input, fields=<no value description>, want_record=F, ev=line
 { 
-<<<<<<< HEAD
-print A::description;
-print A::tpe;
-print A::s;
-}, config={
-=======
 print outfile, A::description;
 print outfile, A::tpe;
 print outfile, A::s;
@@ -103,19 +77,14 @@
 close(outfile);
 terminate();
 }
->>>>>>> 34ead91f
+
+}, config={
 
 }]
 Input::EVENT_NEW
 
 [source=../input.log, reader=Input::READER_RAW, mode=Input::STREAM, name=input, fields=<no value description>, want_record=F, ev=line
 { 
-<<<<<<< HEAD
-print A::description;
-print A::tpe;
-print A::s;
-}, config={
-=======
 print outfile, A::description;
 print outfile, A::tpe;
 print outfile, A::s;
@@ -125,19 +94,14 @@
 close(outfile);
 terminate();
 }
->>>>>>> 34ead91f
+
+}, config={
 
 }]
 Input::EVENT_NEW
 dfsdf
 [source=../input.log, reader=Input::READER_RAW, mode=Input::STREAM, name=input, fields=<no value description>, want_record=F, ev=line
 { 
-<<<<<<< HEAD
-print A::description;
-print A::tpe;
-print A::s;
-}, config={
-=======
 print outfile, A::description;
 print outfile, A::tpe;
 print outfile, A::s;
@@ -147,19 +111,14 @@
 close(outfile);
 terminate();
 }
->>>>>>> 34ead91f
+
+}, config={
 
 }]
 Input::EVENT_NEW
 sdf
 [source=../input.log, reader=Input::READER_RAW, mode=Input::STREAM, name=input, fields=<no value description>, want_record=F, ev=line
 { 
-<<<<<<< HEAD
-print A::description;
-print A::tpe;
-print A::s;
-}, config={
-=======
 print outfile, A::description;
 print outfile, A::tpe;
 print outfile, A::s;
@@ -169,7 +128,8 @@
 close(outfile);
 terminate();
 }
->>>>>>> 34ead91f
+
+}, config={
 
 }]
 Input::EVENT_NEW
