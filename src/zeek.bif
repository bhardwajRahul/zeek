--- conflicted
+++ resolved
@@ -2681,11 +2681,7 @@
 	const char* s = str->CheckString();
 	char* end_s;
 
-<<<<<<< HEAD
-	uint64_t u = static_cast<uint64_t>(strtoull(s, &end_s, 10));
-=======
-	uint64_t u = static_cast<uint64_t> (strtoull(s, &end_s, base));
->>>>>>> 165e7534
+	uint64_t u = static_cast<uint64_t>(strtoull(s, &end_s, base));
 
 	if ( s[0] == '\0' || std::any_of(static_cast<const char*>(end_s), s + ::strlen(s),
 	                                 [](char c) { return ! (c == '\0' || ::isspace(c)); }) )
