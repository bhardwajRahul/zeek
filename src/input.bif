# functions and types for the input framework

module Input;

%%{
#include "input/Manager.h"
#include "NetVar.h"
%%}

type TableDescription: record;
type EventDescription: record;

function Input::__create_table_stream%(description: Input::TableDescription%) : bool
	%{
	bool res = input_mgr->CreateTableStream(description->AsRecordVal());
	return new Val(res, TYPE_BOOL);
	%}

function Input::__create_event_stream%(description: Input::EventDescription%) : bool
	%{
	bool res = input_mgr->CreateEventStream(description->AsRecordVal());
	return new Val(res, TYPE_BOOL);
	%}

function Input::__remove_stream%(id: string%) : bool
	%{
	bool res = input_mgr->RemoveStream(id->AsString()->CheckString());
	return new Val(res, TYPE_BOOL);
	%}

function Input::__force_update%(id: string%) : bool
	%{
	bool res = input_mgr->ForceUpdate(id->AsString()->CheckString());
	return new Val(res, TYPE_BOOL);
	%}

# Options for the input framework

const accept_unsupported_types: bool;

# Options for Ascii Reader

module InputAscii;

const separator: string;
const set_separator: string;
const empty_field: string;
const unset_field: string;

module InputRaw;
const record_separator: string;

module InputBenchmark;
const factor: double;
const spread: count;
const autospread: double;
const addfactor: count;
const stopspreadat: count;
const timedspread: double;

module InputBinary;
<<<<<<< HEAD
const chunk_size: count;
=======
const chunk_size: count;

module InputSQLite;
const set_separator: string;
const unset_field: string;
const empty_field: string;
>>>>>>> b9b691e3
<|MERGE_RESOLUTION|>--- conflicted
+++ resolved
@@ -59,13 +59,9 @@
 const timedspread: double;
 
 module InputBinary;
-<<<<<<< HEAD
-const chunk_size: count;
-=======
 const chunk_size: count;
 
 module InputSQLite;
 const set_separator: string;
 const unset_field: string;
-const empty_field: string;
->>>>>>> b9b691e3
+const empty_field: string;