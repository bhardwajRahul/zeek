##! Declaration of various types that the Bro core uses internally.

enum dce_rpc_ptype %{
	DCE_RPC_REQUEST,
	DCE_RPC_PING,
	DCE_RPC_RESPONSE,
	DCE_RPC_FAULT,
	DCE_RPC_WORKING,
	DCE_RPC_NOCALL,
	DCE_RPC_REJECT,
	DCE_RPC_ACK,
	DCE_RPC_CL_CANCEL,
	DCE_RPC_FACK,
	DCE_RPC_CANCEL_ACK,
	DCE_RPC_BIND,
	DCE_RPC_BIND_ACK,
	DCE_RPC_BIND_NAK,
	DCE_RPC_ALTER_CONTEXT,
	DCE_RPC_ALTER_CONTEXT_RESP,
	DCE_RPC_SHUTDOWN,
	DCE_RPC_CO_CANCEL,
	DCE_RPC_ORPHANED,
%}

enum dce_rpc_if_id %{
	DCE_RPC_unknown_if,
	DCE_RPC_epmapper,
	DCE_RPC_lsarpc,
	DCE_RPC_lsa_ds,
	DCE_RPC_mgmt,
	DCE_RPC_netlogon,
	DCE_RPC_samr,
	DCE_RPC_srvsvc,
	DCE_RPC_spoolss,
	DCE_RPC_drs,
	DCE_RPC_winspipe,
	DCE_RPC_wkssvc,
	DCE_RPC_oxid,
	DCE_RPC_ISCMActivator,
%}

enum rpc_status %{
	RPC_SUCCESS,
	RPC_PROG_UNAVAIL,
	RPC_PROG_MISMATCH,
	RPC_PROC_UNAVAIL,
	RPC_GARBAGE_ARGS,
	RPC_SYSTEM_ERR,
	RPC_TIMEOUT,
	RPC_VERS_MISMATCH,
	RPC_AUTH_ERROR,
	RPC_UNKNOWN_ERROR,
%}

module NFS3;

enum proc_t %{	# NFSv3 procedures
	PROC_NULL     = 0,	# done
	PROC_GETATTR  = 1,	# done
	PROC_SETATTR  = 2,	# not implemented
	PROC_LOOKUP   = 3,	# done
	PROC_ACCESS   = 4,	# not implemented
	PROC_READLINK = 5,	# done
	PROC_READ     = 6,	# done
	PROC_WRITE    = 7,	# done
	PROC_CREATE   = 8,	# partial
	PROC_MKDIR    = 9,	# partial
	PROC_SYMLINK  = 10,	# not implemented
	PROC_MKNOD    = 11,	# not implemented
	PROC_REMOVE   = 12,	# done
	PROC_RMDIR    = 13,	# done
	PROC_RENAME   = 14,	# not implemented
	PROC_LINK     = 15,	# not implemented
	PROC_READDIR  = 16,	# done
	PROC_READDIRPLUS  = 17,	# done
	PROC_FSSTAT   = 18,	# not implemented
	PROC_FSINFO   = 19,	# not implemented
	PROC_PATHCONF = 20,	# not implemented
	PROC_COMMIT   = 21,	# not implemented
	PROC_END_OF_PROCS = 22,	# not implemented
%}

enum status_t %{	# NFSv3 return status
	NFS3ERR_OK          = 0,
	NFS3ERR_PERM        = 1,
	NFS3ERR_NOENT       = 2,
	NFS3ERR_IO          = 5,
	NFS3ERR_NXIO        = 6,
	NFS3ERR_ACCES       = 13,
	NFS3ERR_EXIST       = 17,
	NFS3ERR_XDEV        = 18,
	NFS3ERR_NODEV       = 19,
	NFS3ERR_NOTDIR      = 20,
	NFS3ERR_ISDIR       = 21,
	NFS3ERR_INVAL       = 22,
	NFS3ERR_FBIG        = 27,
	NFS3ERR_NOSPC       = 28,
	NFS3ERR_ROFS        = 30,
	NFS3ERR_MLINK       = 31,
	NFS3ERR_NAMETOOLONG = 63,
	NFS3ERR_NOTEMPTY    = 66,
	NFS3ERR_DQUOT       = 69,
	NFS3ERR_STALE       = 70,
	NFS3ERR_REMOTE      = 71,
	NFS3ERR_BADHANDLE   = 10001,
	NFS3ERR_NOT_SYNC    = 10002,
	NFS3ERR_BAD_COOKIE  = 10003,
	NFS3ERR_NOTSUPP     = 10004,
	NFS3ERR_TOOSMALL    = 10005,
	NFS3ERR_SERVERFAULT = 10006,
	NFS3ERR_BADTYPE     = 10007,
	NFS3ERR_JUKEBOX     = 10008,
	NFS3ERR_UNKNOWN     = 0xffffffff,
%}

enum file_type_t %{
	FTYPE_REG   = 1,
	FTYPE_DIR   = 2,
	FTYPE_BLK   = 3,
	FTYPE_CHR   = 4,
	FTYPE_LNK   = 5,
	FTYPE_SOCK  = 6,
	FTYPE_FIFO  = 7,
%}

enum stable_how_t %{
	UNSTABLE = 0,
	DATA_SYNC = 1,
	FILE_SYNC = 2,
%}

enum createmode_t %{
	UNCHECKED = 0,
	GUARDED = 1,
	EXCLUSIVE = 2,
%}

# Declare record types that we want to access from the event engine. These are
# defined in init-bare.bro.
type info_t: record;
type fattr_t: record;
type diropargs_t: record;
type lookup_reply_t: record;
type readargs_t: record;
type read_reply_t: record;
type readlink_reply_t: record;
type writeargs_t: record;
type wcc_attr_t: record;
type write_reply_t: record;
type newobj_reply_t: record;
type delobj_reply_t: record;
type readdirargs_t: record;
type direntry_t: record;
type direntry_vec_t: vector;
type readdir_reply_t: record;

type fsstat_t: record;


module GLOBAL;

type ModbusHeaders: record;
type ModbusCoils: vector;
type ModbusRegisters: vector;

<<<<<<< HEAD
type PE::DOSHeader: record;
type PE::FileHeader: record;
type PE::OptionalHeader: record;
type PE::SectionHeader: record;

module Log;

enum Writer %{
	WRITER_DEFAULT,
	WRITER_NONE,
	WRITER_ASCII,
	WRITER_DATASERIES,
	WRITER_SQLITE,
	WRITER_ELASTICSEARCH,
%}

enum ID %{
	Unknown,
%}

=======
>>>>>>> 36bc7ba5
module Tunnel;
enum Type %{
	NONE,
	IP,
	AYIYA,
	TEREDO,
	SOCKS,
	GTPv1,
	HTTP,
%}

type EncapsulatingConn: record;

module GLOBAL;

type gtpv1_hdr: record;
type gtp_create_pdp_ctx_request_elements: record;
type gtp_create_pdp_ctx_response_elements: record;
type gtp_update_pdp_ctx_request_elements: record;
type gtp_update_pdp_ctx_response_elements: record;
type gtp_delete_pdp_ctx_request_elements: record;
type gtp_delete_pdp_ctx_response_elements: record;

type gtp_end_user_addr: record;
type gtp_rai: record;
type gtp_qos_profile: record;
type gtp_private_extension: record;
type gtp_gsn_addr: record;<|MERGE_RESOLUTION|>--- conflicted
+++ resolved
@@ -163,7 +163,6 @@
 type ModbusCoils: vector;
 type ModbusRegisters: vector;
 
-<<<<<<< HEAD
 type PE::DOSHeader: record;
 type PE::FileHeader: record;
 type PE::OptionalHeader: record;
@@ -184,8 +183,7 @@
 	Unknown,
 %}
 
-=======
->>>>>>> 36bc7ba5
+
 module Tunnel;
 enum Type %{
 	NONE,
