# Analyzer for SSL messages (general part).
# To be used in conjunction with an SSL record-layer analyzer.
# Separation is necessary due to possible fragmentation of SSL records.

######################################################################
# General definitions
######################################################################

type uint24 = record {
	byte1 : uint8;
	byte2 : uint8;
	byte3 : uint8;
};

%header{
	class to_int {
	public:
		int operator()(uint24 * num) const
		{
		return (num->byte1() << 16) | (num->byte2() << 8) | num->byte3();
		}
	};

	string state_label(int state_nr);
	double get_time_from_asn1(const ASN1_TIME * atime);
	string handshake_type_label(int type);
%}

extern type to_int;

type SSLRecord(is_orig: bool) = record {
	head0 : uint8;
	head1 : uint8;
	head2 : uint8;
	head3 : uint8;
	head4 : uint8;
	rec : RecordText(this)[] &length=length, &requires(content_type);
} &length = length+5, &byteorder=bigendian,
  &let {
	version : int =
		$context.connection.determine_ssl_version(head0, head1, head2);

	content_type : int = case version of {
		UNKNOWN_VERSION -> 0;
		SSLv20 -> head2+300;
		default -> head0;
	};

	length : int = case version of {
		UNKNOWN_VERSION -> 0;
		SSLv20 -> (((head0 & 0x7f) << 8) | head1) - 3;
		default -> (head3 << 8) | head4;
	};
};

type RecordText(rec: SSLRecord) = case $context.connection.state() of {
	STATE_ABBREV_SERVER_ENCRYPTED, STATE_CLIENT_ENCRYPTED,
	STATE_COMM_ENCRYPTED, STATE_CONN_ESTABLISHED
		-> ciphertext : CiphertextRecord(rec);
	default
		-> plaintext : PlaintextRecord(rec);
};

<<<<<<< HEAD
type PlaintextRecord(rec: SSLRecord) = case rec.content_type of {
	CHANGE_CIPHER_SPEC	-> ch_cipher : ChangeCipherSpec(rec);
	ALERT			-> alert : Alert(rec);
	HANDSHAKE		-> handshake : Handshake(rec);
=======
type PossibleEncryptedHandshake(rec: SSLRecord) = case $context.connection.state() of {
	# Deal with encrypted handshakes before the server cipher spec change.
	STATE_CLIENT_FINISHED, STATE_CLIENT_ENCRYPTED
		-> ct : CiphertextRecord(rec);
	default               -> hs : Handshake(rec);
};

type PlaintextRecord(rec: SSLRecord) = case rec.content_type of {
	CHANGE_CIPHER_SPEC	-> ch_cipher : ChangeCipherSpec(rec);
	ALERT			-> alert : Alert(rec);
	HANDSHAKE		-> handshake : PossibleEncryptedHandshake(rec);
>>>>>>> f8ec9862
	APPLICATION_DATA	-> app_data : ApplicationData(rec);
	V2_ERROR		-> v2_error : V2Error(rec);
	V2_CLIENT_HELLO		-> v2_client_hello : V2ClientHello(rec);
	V2_CLIENT_MASTER_KEY	-> v2_client_master_key : V2ClientMasterKey(rec);
	V2_SERVER_HELLO		-> v2_server_hello : V2ServerHello(rec);
	default			-> unknown_record : UnknownRecord(rec);
};

type SSLExtension(rec: SSLRecord) = record {
	type: uint16;
	data_len: uint16;
	data: bytestring &length=data_len;
};

######################################################################
# state management according to Section 7.3. in spec
######################################################################

enum AnalyzerState {
	STATE_INITIAL,
	STATE_CLIENT_HELLO_RCVD,
	STATE_IN_SERVER_HELLO,
	STATE_SERVER_HELLO_DONE,
	STATE_CLIENT_CERT,
	STATE_CLIENT_KEY_WITH_CERT,
	STATE_CLIENT_KEY_NO_CERT,
	STATE_CLIENT_CERT_VERIFIED,
	STATE_CLIENT_ENCRYPTED,
	STATE_CLIENT_FINISHED,
	STATE_ABBREV_SERVER_ENCRYPTED,
	STATE_ABBREV_SERVER_FINISHED,
	STATE_COMM_ENCRYPTED,
	STATE_CONN_ESTABLISHED,
	STATE_V2_CL_MASTER_KEY_EXPECTED,

	STATE_TRACK_LOST,
	STATE_ANY
};

%code{
	string state_label(int state_nr)
		{
		switch ( state_nr ) {
		case STATE_INITIAL:
			return string("INITIAL");
		case STATE_CLIENT_HELLO_RCVD:
			return string("CLIENT_HELLO_RCVD");
		case STATE_IN_SERVER_HELLO:
			return string("IN_SERVER_HELLO");
		case STATE_SERVER_HELLO_DONE:
			return string("SERVER_HELLO_DONE");
		case STATE_CLIENT_CERT:
			return string("CLIENT_CERT");
		case STATE_CLIENT_KEY_WITH_CERT:
			return string("CLIENT_KEY_WITH_CERT");
		case STATE_CLIENT_KEY_NO_CERT:
			return string("CLIENT_KEY_NO_CERT");
		case STATE_CLIENT_CERT_VERIFIED:
			return string("CLIENT_CERT_VERIFIED");
		case STATE_CLIENT_ENCRYPTED:
			return string("CLIENT_ENCRYPTED");
		case STATE_CLIENT_FINISHED:
			return string("CLIENT_FINISHED");
		case STATE_ABBREV_SERVER_ENCRYPTED:
			return string("ABBREV_SERVER_ENCRYPTED");
		case STATE_ABBREV_SERVER_FINISHED:
			return string("ABBREV_SERVER_FINISHED");
		case STATE_COMM_ENCRYPTED:
			return string("COMM_ENCRYPTED");
		case STATE_CONN_ESTABLISHED:
			return string("CONN_ESTABLISHED");
		case STATE_V2_CL_MASTER_KEY_EXPECTED:
			return string("STATE_V2_CL_MASTER_KEY_EXPECTED");
		case STATE_TRACK_LOST:
			return string("TRACK_LOST");
		case STATE_ANY:
			return string("ANY");

		default:
			return string(fmt("UNKNOWN (%d)", state_nr));
		}
		}


	double get_time_from_asn1(const ASN1_TIME * atime)
		{
		time_t lResult = 0;

		char lBuffer[24];
		char * pBuffer = lBuffer;

		size_t lTimeLength = atime->length;
		char * pString = (char *) atime->data;

		if ( atime->type == V_ASN1_UTCTIME )
			{
			if ( lTimeLength < 11 || lTimeLength > 17 )
				return 0;

			memcpy(pBuffer, pString, 10);
			pBuffer += 10;
			pString += 10;
			}
		else
			{
			if ( lTimeLength < 13 )
				return 0;

			memcpy(pBuffer, pString, 12);
			pBuffer += 12;
			pString += 12;
			}

		if ((*pString == 'Z') || (*pString == '-') || (*pString == '+'))
			{
			*(pBuffer++) = '0';
			*(pBuffer++) = '0';
			}
		else
			{
			*(pBuffer++) = *(pString++);
			*(pBuffer++) = *(pString++);

			// Skip any fractional seconds...
			if (*pString == '.')
				{
				pString++;
				while ((*pString >= '0') && (*pString <= '9'))
					pString++;
				}
			}

		*(pBuffer++) = 'Z';
		*(pBuffer++) = '\0';

		time_t lSecondsFromUTC;

		if ( *pString == 'Z' )
			lSecondsFromUTC = 0;

		else
			{
			if ((*pString != '+') && (pString[5] != '-'))
				return 0;

			lSecondsFromUTC = ((pString[1]-'0') * 10 + (pString[2]-'0')) * 60;
			lSecondsFromUTC += (pString[3]-'0') * 10 + (pString[4]-'0');

			if (*pString == '-')
				lSecondsFromUTC = -lSecondsFromUTC;
			}

		tm lTime;
		lTime.tm_sec  = ((lBuffer[10] - '0') * 10) + (lBuffer[11] - '0');
		lTime.tm_min  = ((lBuffer[8] - '0') * 10) + (lBuffer[9] - '0');
		lTime.tm_hour = ((lBuffer[6] - '0') * 10) + (lBuffer[7] - '0');
		lTime.tm_mday = ((lBuffer[4] - '0') * 10) + (lBuffer[5] - '0');
		lTime.tm_mon  = (((lBuffer[2] - '0') * 10) + (lBuffer[3] - '0')) - 1;
		lTime.tm_year = ((lBuffer[0] - '0') * 10) + (lBuffer[1] - '0');

		if ( lTime.tm_year < 50 )
			lTime.tm_year += 100; // RFC 2459

		lTime.tm_wday = 0;
		lTime.tm_yday = 0;
		lTime.tm_isdst = 0;  // No DST adjustment requested

		lResult = mktime(&lTime);

		if ( lResult )
			{
			if ( 0 != lTime.tm_isdst )
				lResult -= 3600;  // mktime may adjust for DST  (OS dependent)

			lResult += lSecondsFromUTC;
			}
		else
			lResult = 0;

		return lResult;
	}
%}

######################################################################
# SSLv3 Handshake Protocols (7.)
######################################################################

enum HandshakeType {
	HELLO_REQUEST       = 0,
	CLIENT_HELLO        = 1,
	SERVER_HELLO        = 2,
	SESSION_TICKET      = 4, # RFC 5077
	CERTIFICATE         = 11,
	SERVER_KEY_EXCHANGE = 12,
	CERTIFICATE_REQUEST = 13,
	SERVER_HELLO_DONE   = 14,
	CERTIFICATE_VERIFY  = 15,
	CLIENT_KEY_EXCHANGE = 16,
	FINISHED            = 20,
	CERTIFICATE_URL     = 21, # RFC 3546
	CERTIFICATE_STATUS  = 22, # RFC 3546
};

%code{
	string handshake_type_label(int type)
		{
		switch ( type ) {
		case HELLO_REQUEST: return string("HELLO_REQUEST");
		case CLIENT_HELLO: return string("CLIENT_HELLO");
		case SERVER_HELLO: return string("SERVER_HELLO");
		case SESSION_TICKET: return string("SESSION_TICKET");
		case CERTIFICATE: return string("CERTIFICATE");
		case SERVER_KEY_EXCHANGE: return string("SERVER_KEY_EXCHANGE");
		case CERTIFICATE_REQUEST: return string("CERTIFICATE_REQUEST");
		case SERVER_HELLO_DONE: return string("SERVER_HELLO_DONE");
		case CERTIFICATE_VERIFY: return string("CERTIFICATE_VERIFY");
		case CLIENT_KEY_EXCHANGE: return string("CLIENT_KEY_EXCHANGE");
		case FINISHED: return string("FINISHED");
		case CERTIFICATE_URL: return string("CERTIFICATE_URL");
		case CERTIFICATE_STATUS: return string("CERTIFICATE_STATUS");
		default: return string(fmt("UNKNOWN (%d)", type));
		}
		}
%}


######################################################################
# V3 Change Cipher Spec Protocol (7.1.)
######################################################################

type ChangeCipherSpec(rec: SSLRecord) = record {
	type : uint8;
} &length = 1, &let {
	state_changed : bool =
		$context.connection.transition(STATE_CLIENT_FINISHED,
					 STATE_COMM_ENCRYPTED, rec.is_orig, false) ||
		$context.connection.transition(STATE_IN_SERVER_HELLO,
					 STATE_ABBREV_SERVER_ENCRYPTED, rec.is_orig, false) ||
		$context.connection.transition(STATE_CLIENT_KEY_NO_CERT,
					 STATE_CLIENT_ENCRYPTED, rec.is_orig, true) ||
		$context.connection.transition(STATE_CLIENT_CERT_VERIFIED,
					 STATE_CLIENT_ENCRYPTED, rec.is_orig, true) ||
		$context.connection.transition(STATE_CLIENT_CERT,
					 STATE_CLIENT_ENCRYPTED, rec.is_orig, true) ||
		$context.connection.transition(STATE_CLIENT_KEY_WITH_CERT,
					 STATE_CLIENT_ENCRYPTED, rec.is_orig, true) ||
		$context.connection.transition(STATE_ABBREV_SERVER_FINISHED,
					 STATE_COMM_ENCRYPTED, rec.is_orig, true) ||
		$context.connection.lost_track();
};


######################################################################
# V3 Alert Protocol (7.2.)
######################################################################

type Alert(rec: SSLRecord) = record {
	level : uint8;
	description: uint8;
};


######################################################################
# V2 Error Records (SSLv2 2.7.)
######################################################################

type V2Error(rec: SSLRecord) = record {
	data:   bytestring &restofdata &transient;
} &let {
	error_code : uint16 = ((rec.head3 << 8) | rec.head4);
};


######################################################################
# V3 Application Data
######################################################################

# Application data should always be encrypted, so we should not
# reach this point.
type ApplicationData(rec: SSLRecord) = record {
	data : bytestring &restofdata &transient;
};

######################################################################
# Handshake Protocol (7.4.)
######################################################################

######################################################################
# V3 Hello Request (7.4.1.1.)
######################################################################

# Hello Request is empty
type HelloRequest(rec: SSLRecord) = empty &let {
	hr: bool = $context.connection.set_hello_requested(true);
};


######################################################################
# V3 Client Hello (7.4.1.2.)
######################################################################

type ClientHello(rec: SSLRecord) = record {
	client_version : uint16;
	gmt_unix_time : uint32;
	random_bytes : bytestring &length = 28 &transient;
	session_len : uint8;
	session_id : uint8[session_len];
	csuit_len : uint16 &check(csuit_len > 1 && csuit_len % 2 == 0);
	csuits : uint16[csuit_len/2];
	cmeth_len : uint8 &check(cmeth_len > 0);
	cmeths : uint8[cmeth_len];
	# This weirdness is to deal with the possible existence or absence
	# of the following fields.
	ext_len: uint16[] &until($element == 0 || $element != 0);
	extensions : SSLExtension(rec)[] &until($input.length() == 0);
} &let {
	state_changed : bool =
		$context.connection.transition(STATE_INITIAL,
				STATE_CLIENT_HELLO_RCVD, rec.is_orig, true) ||
		($context.connection.hello_requested() &&
		 $context.connection.transition(STATE_ANY, STATE_CLIENT_HELLO_RCVD, rec.is_orig, true)) ||
		$context.connection.lost_track();
};


######################################################################
# V2 Client Hello (SSLv2 2.5.)
######################################################################

type V2ClientHello(rec: SSLRecord) = record {
	csuit_len : uint16;
	session_len : uint16;
	chal_len : uint16;
	ciphers : uint24[csuit_len/3];
	session_id : uint8[session_len];
	challenge : bytestring &length = chal_len;
} &length = 6 + csuit_len + session_len + chal_len, &let {
	state_changed : bool =
		$context.connection.transition(STATE_INITIAL,
			STATE_CLIENT_HELLO_RCVD, rec.is_orig, true) ||
		($context.connection.hello_requested() &&
		 $context.connection.transition(STATE_ANY, STATE_CLIENT_HELLO_RCVD, rec.is_orig, true)) ||
		$context.connection.lost_track();

	client_version : int = rec.version;
};


######################################################################
# V3 Server Hello (7.4.1.3.)
######################################################################

type ServerHello(rec: SSLRecord) = record {
	server_version : uint16;
	gmt_unix_time : uint32;
	random_bytes : bytestring &length = 28 &transient;
	session_len : uint8;
	session_id : uint8[session_len];
	cipher_suite : uint16[1];
	compression_method : uint8;
} &let {
	state_changed : bool =
		$context.connection.transition(STATE_CLIENT_HELLO_RCVD,
					   STATE_IN_SERVER_HELLO, rec.is_orig, false) ||
		$context.connection.lost_track();
};


######################################################################
# V2 Server Hello (SSLv2 2.6.)
######################################################################

type V2ServerHello(rec: SSLRecord) = record {
	#session_id_hit : uint8;
	#cert_type : uint8;
	server_version : uint16;
	cert_len : uint16;
	ciph_len : uint16;
	conn_id_len : uint16;
	cert_data : bytestring &length = cert_len;
	ciphers : uint24[ciph_len/3];
	conn_id_data : bytestring &length = conn_id_len;
} &let {
	state_changed : bool =
		(session_id_hit > 0 ?
			$context.connection.transition(STATE_CLIENT_HELLO_RCVD,
				STATE_CONN_ESTABLISHED, rec.is_orig, false) :
			$context.connection.transition(STATE_CLIENT_HELLO_RCVD,
				STATE_V2_CL_MASTER_KEY_EXPECTED, rec.is_orig, false)) ||
		$context.connection.lost_track();

	session_id_hit : uint8 = rec.head3;
	cert_type : uint8 = rec.head4;
};


######################################################################
# V3 Server Certificate (7.4.2.)
######################################################################

type X509Certificate = record {
	length : uint24;
	certificate : bytestring &length = to_int()(length);
};

type CertificateList = X509Certificate[] &until($input.length() == 0);

type Certificate(rec: SSLRecord) = record {
	length : uint24;
	certificates : CertificateList &length = to_int()(length);
} &let {
	state_changed : bool =
		$context.connection.transition(STATE_IN_SERVER_HELLO,
					STATE_IN_SERVER_HELLO, rec.is_orig, false) ||
		$context.connection.transition(STATE_SERVER_HELLO_DONE,
					STATE_CLIENT_CERT, rec.is_orig, true) ||
		$context.connection.lost_track();
};


######################################################################
# V3 Server Key Exchange Message (7.4.3.)
######################################################################

# For now ignore details; just eat up complete message
type ServerKeyExchange(rec: SSLRecord) = record {
	key : bytestring &restofdata &transient;
} &let {
	state_changed : bool =
		$context.connection.transition(STATE_IN_SERVER_HELLO,
				STATE_IN_SERVER_HELLO, rec.is_orig, false) ||
		$context.connection.lost_track();
};


######################################################################
# V3 Certificate Request (7.4.4.)
######################################################################

# For now, ignore Certificate Request Details; just eat up message.
type CertificateRequest(rec: SSLRecord) = record {
	cont : bytestring &restofdata &transient;
} &let {
	state_changed : bool =
		$context.connection.transition(STATE_IN_SERVER_HELLO,
					STATE_IN_SERVER_HELLO, rec.is_orig, false) ||
		$context.connection.lost_track();
};


######################################################################
# V3 Server Hello Done (7.4.5.)
######################################################################

# Server Hello Done is empty
type ServerHelloDone(rec: SSLRecord) = empty &let {
	state_changed : bool =
		$context.connection.transition(STATE_IN_SERVER_HELLO,
					STATE_SERVER_HELLO_DONE, rec.is_orig, false) ||
		$context.connection.lost_track();
};


######################################################################
# V3 Client Certificate (7.4.6.)
######################################################################

# Client Certificate is identical to Server Certificate;
# no further definition here


######################################################################
# V3 Client Key Exchange Message (7.4.7.)
######################################################################

# For now ignore details of ClientKeyExchange (most of it is
# encrypted anyway); just eat up message.
type ClientKeyExchange(rec: SSLRecord) = record {
	key : bytestring &restofdata &transient;
} &let {
	state_changed : bool =
		$context.connection.transition(STATE_SERVER_HELLO_DONE,
					STATE_CLIENT_KEY_NO_CERT, rec.is_orig, true) ||
		$context.connection.transition(STATE_CLIENT_CERT,
					STATE_CLIENT_KEY_WITH_CERT, rec.is_orig, true) ||
		$context.connection.transition(STATE_CLIENT_CERT,
					STATE_CLIENT_KEY_WITH_CERT, rec.is_orig, true) ||
		$context.connection.lost_track();
};

######################################################################
# V2 Client Master Key (SSLv2 2.5.)
######################################################################

type V2ClientMasterKey(rec: SSLRecord) = record {
	cipher_kind_8 : uint8;
	cl_key_len : uint16;
	en_key_len : uint16;
	key_arg_len : uint16;
	cl_key_data : bytestring &length = cl_key_len &transient;
	en_key_data : bytestring &length = en_key_len &transient;
	key_arg_data : bytestring &length = key_arg_len &transient;
} &length = 7 + cl_key_len + en_key_len + key_arg_len, &let {
	state_changed : bool =
		$context.connection.transition(STATE_V2_CL_MASTER_KEY_EXPECTED,
					STATE_CONN_ESTABLISHED, rec.is_orig, true) ||
		$context.connection.lost_track();

	cipher_kind : int = (((rec.head3 << 16) | (rec.head4 << 8)) | cipher_kind_8);
};


######################################################################
# V3 Certificate Verify (7.4.8.)
######################################################################

# For now, ignore Certificate Verify; just eat up the message.
type CertificateVerify(rec: SSLRecord) = record {
	cont : bytestring &restofdata &transient;
} &let {
	state_changed : bool =
		$context.connection.transition(STATE_CLIENT_KEY_WITH_CERT,
					STATE_CLIENT_CERT_VERIFIED, rec.is_orig, true) ||
		$context.connection.lost_track();
};


######################################################################
# V3 Finished (7.4.9.)
######################################################################

# The finished messages are always sent after encryption is in effect,
# so we will not be able to read those messages.
type Finished(rec: SSLRecord) = record {
	cont : bytestring &restofdata &transient;
} &let {
	state_changed : bool =
		$context.connection.transition(STATE_SERVER_HELLO_DONE,
					STATE_COMM_ENCRYPTED, rec.is_orig, true) ||
		$context.connection.transition(STATE_CLIENT_FINISHED,
					STATE_COMM_ENCRYPTED, rec.is_orig, false) ||
		$context.connection.lost_track();
};

type SessionTicketHandshake(rec: SSLRecord) = record {
	ticket_lifetime_hint: uint32;
	data:                 bytestring &restofdata;
};

######################################################################
# V3 Handshake Protocol (7.)
######################################################################

type UnknownHandshake(hs: Handshake, is_orig: bool) =  record {
	data : bytestring &restofdata &transient;
} &let {
	state_changed : bool = $context.connection.lost_track();
};

type Handshake(rec: SSLRecord) = record {
	msg_type : uint8;
	length : uint24;

	body : case msg_type of {
		HELLO_REQUEST       -> hello_request       : HelloRequest(rec);
		CLIENT_HELLO        -> client_hello        : ClientHello(rec);
		SERVER_HELLO        -> server_hello        : ServerHello(rec);
		SESSION_TICKET      -> session_ticket      : SessionTicketHandshake(rec);
		CERTIFICATE         -> certificate         : Certificate(rec);
		SERVER_KEY_EXCHANGE -> server_key_exchange : ServerKeyExchange(rec);
		CERTIFICATE_REQUEST -> certificate_request : CertificateRequest(rec);
		SERVER_HELLO_DONE   -> server_hello_done   : ServerHelloDone(rec);
		CERTIFICATE_VERIFY  -> certificate_verify  : CertificateVerify(rec);
		CLIENT_KEY_EXCHANGE -> client_key_exchange : ClientKeyExchange(rec);
		FINISHED            -> finished            : Finished(rec);
		CERTIFICATE_URL     -> certificate_url     : bytestring &restofdata &transient;
		CERTIFICATE_STATUS  -> certificate_status  : bytestring &restofdata &transient;
		default             -> unknown_handshake   : UnknownHandshake(this, rec.is_orig);
	} &length = to_int()(length);
};


######################################################################
# Fragmentation (6.2.1.)
######################################################################

type UnknownRecord(rec: SSLRecord) =  record {
	cont : bytestring &restofdata &transient;
} &let {
	state_changed : bool = $context.connection.lost_track();
};

type CiphertextRecord(rec: SSLRecord) = record {
	cont : bytestring &restofdata &transient;
} &let {
	state_changed : bool =
		$context.connection.transition(STATE_CLIENT_FINISHED,
					STATE_CLIENT_FINISHED, rec.is_orig, false) ||
		$context.connection.transition(STATE_CLIENT_FINISHED,
					STATE_CLIENT_FINISHED, rec.is_orig, true) ||
		$context.connection.transition(STATE_ABBREV_SERVER_ENCRYPTED,
					STATE_ABBREV_SERVER_FINISHED, rec.is_orig, false) ||
		$context.connection.transition(STATE_CLIENT_ENCRYPTED,
					STATE_CLIENT_FINISHED, rec.is_orig, true) ||
		$context.connection.transition(STATE_COMM_ENCRYPTED,
					STATE_CONN_ESTABLISHED, rec.is_orig, false) ||
		$context.connection.transition(STATE_COMM_ENCRYPTED,
					STATE_CONN_ESTABLISHED, rec.is_orig, true) ||
		$context.connection.transition(STATE_CONN_ESTABLISHED,
					STATE_CONN_ESTABLISHED, rec.is_orig, false) ||
		$context.connection.transition(STATE_CONN_ESTABLISHED,
					STATE_CONN_ESTABLISHED, rec.is_orig, true) ||
		$context.connection.lost_track();
};


######################################################################
# initial datatype for binpac
######################################################################

type SSLPDU(is_orig: bool) = record {
	records : SSLRecord(is_orig)[] &transient &until($element <= 0);
} &byteorder = bigendian;


######################################################################
# binpac analyzer for SSL including
######################################################################

refine connection SSL_Conn += {

	%member{
		int state_;
		int old_state_;
		bool hello_requested_;
	%}

	%init{
		state_ = STATE_INITIAL;
		old_state_ = STATE_INITIAL;
		hello_requested_ = false;
	%}

	function determine_ssl_version(head0 : uint8, head1 : uint8,
					head2 : uint8) : int
		%{
		if ( head0 >= 20 && head0 <= 23 &&
		     head1 == 0x03 && head2 <  0x03 )
			// This is most probably SSL version 3.
			return (head1 << 8) | head2;

		else if ( head0 >= 128 && head2 < 5 && head2 != 3 )
			// Not very strong evidence, but we suspect
			// this to be SSLv2.
			return SSLv20;

		else
			return UNKNOWN_VERSION;
		%}

	function state() : int %{ return state_; %}
	function old_state() : int %{ return old_state_; %}

	function transition(olds : AnalyzerState, news : AnalyzerState,
				current_record_is_orig : bool, is_orig : bool) : bool
		%{
		if ( (olds != STATE_ANY && olds != state_) ||
		     current_record_is_orig != is_orig )
			return false;

		old_state_ = state_;
		state_ = news;

		//printf("transitioning from %s to %s\n", state_label(old_state()).c_str(), state_label(state()).c_str());
		return true;
		%}

	function lost_track() : bool
		%{
		state_ = STATE_TRACK_LOST;
		return false;
		%}

	function hello_requested() : bool
		%{
		bool ret = hello_requested_;
		hello_requested_ = false;
		return ret;
		%}

	function set_hello_requested(val : bool) : bool
		%{
		hello_requested_ = val;
		return val;
		%}
};<|MERGE_RESOLUTION|>--- conflicted
+++ resolved
@@ -61,24 +61,10 @@
 		-> plaintext : PlaintextRecord(rec);
 };
 
-<<<<<<< HEAD
 type PlaintextRecord(rec: SSLRecord) = case rec.content_type of {
 	CHANGE_CIPHER_SPEC	-> ch_cipher : ChangeCipherSpec(rec);
 	ALERT			-> alert : Alert(rec);
 	HANDSHAKE		-> handshake : Handshake(rec);
-=======
-type PossibleEncryptedHandshake(rec: SSLRecord) = case $context.connection.state() of {
-	# Deal with encrypted handshakes before the server cipher spec change.
-	STATE_CLIENT_FINISHED, STATE_CLIENT_ENCRYPTED
-		-> ct : CiphertextRecord(rec);
-	default               -> hs : Handshake(rec);
-};
-
-type PlaintextRecord(rec: SSLRecord) = case rec.content_type of {
-	CHANGE_CIPHER_SPEC	-> ch_cipher : ChangeCipherSpec(rec);
-	ALERT			-> alert : Alert(rec);
-	HANDSHAKE		-> handshake : PossibleEncryptedHandshake(rec);
->>>>>>> f8ec9862
 	APPLICATION_DATA	-> app_data : ApplicationData(rec);
 	V2_ERROR		-> v2_error : V2Error(rec);
 	V2_CLIENT_HELLO		-> v2_client_hello : V2ClientHello(rec);
