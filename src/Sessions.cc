--- conflicted
+++ resolved
@@ -147,16 +147,6 @@
 
 void NetSessions::Done()
 	{
-	}
-
-namespace	// private namespace
-	{
-	bool looks_like_IPv4_packet(int len, const struct ip* ip_hdr)
-		{
-		if ( len < int(sizeof(struct ip)) )
-			return false;
-		return ip_hdr->ip_v == 4 && ntohs(ip_hdr->ip_len) == len;
-		}
 	}
 
 void NetSessions::DispatchPacket(double t, const struct pcap_pkthdr* hdr,
@@ -359,27 +349,6 @@
 	return 1;
 	}
 
-<<<<<<< HEAD
-
-static bool looks_like_IPv4_packet(int len, const struct ip* ip_hdr)
-	{
-	if ( (unsigned int) len < sizeof(struct ip) )
-		return false;
-
-	if ( ip_hdr->ip_v == 4 && ntohs(ip_hdr->ip_len) == len )
-		return true;
-	else
-		return false;
-	}
-
-static inline void delete_tunnel_info(TunnelInfo *ti)
-	{
-	if ( ti )
-		delete ti;
-	}
-
-=======
->>>>>>> 5350cab3
 void NetSessions::DoNextPacket(double t, const struct pcap_pkthdr* hdr,
 				const IP_Hdr* ip_hdr, const u_char* const pkt,
 				int hdr_size)
@@ -444,12 +413,56 @@
 	len -= ip_hdr_len;	// remove IP header
 	caplen -= ip_hdr_len;
 
-<<<<<<< HEAD
+	// We stop building the chain when seeing IPPROTO_ESP so if it's 
+	// there, it's always the last.
+	if ( ip_hdr->LastHeader() == IPPROTO_ESP )
+		{
+		dump_this_packet = 1;
+		if ( esp_packet )
+			{
+			val_list* vl = new val_list();
+			vl->append(ip_hdr->BuildPktHdrVal());
+			mgr.QueueEvent(esp_packet, vl);
+			}
+		Remove(f);
+		// Can't do more since upper-layer payloads are going to be encrypted.
+		return;
+		}
+
+#ifdef ENABLE_MOBILE_IPV6
+	// We stop building the chain when seeing IPPROTO_MOBILITY so it's always
+	// last if present.
+	if ( ip_hdr->LastHeader() == IPPROTO_MOBILITY )
+		{
+		dump_this_packet = 1;
+
+		if ( ! ignore_checksums && mobility_header_checksum(ip_hdr) != 0xffff )
+			{
+			Weird("bad_MH_checksum", hdr, pkt);
+			Remove(f);
+			return;
+			}
+
+		if ( mobile_ipv6_message )
+			{
+			val_list* vl = new val_list();
+			vl->append(ip_hdr->BuildPktHdrVal());
+			mgr.QueueEvent(mobile_ipv6_message, vl);
+			}
+
+		if ( ip_hdr->NextProto() != IPPROTO_NONE )
+			Weird("mobility_piggyback", hdr, pkt);
+
+		Remove(f);
+		return;
+		}
+#endif
+
 	TunnelInfo *tunnel_info = 0;
-	if ( tunnel_handler ) 
+	if ( tunnel_handler )
 		{
 		tunnel_info = tunnel_handler->DecapsulateTunnel(ip_hdr, len, caplen, hdr, pkt);
-		if (tunnel_info) 
+		if (tunnel_info)
 			{
 			ip4 = tunnel_info->child->IP4_Hdr();
 			ip_hdr = tunnel_info->child;
@@ -459,84 +472,11 @@
 		}
 
 	int proto = ip_hdr->NextProto();
-	if ( proto != IPPROTO_TCP && proto != IPPROTO_UDP &&
-	     proto != IPPROTO_ICMP )
-		{
-		dump_this_packet = 1;
-		if ( f )
-			Remove(f);
-		delete_tunnel_info(tunnel_info);
-		return;
-		}
-
-	uint32 min_hdr_len = (proto == IPPROTO_TCP) ?  sizeof(struct tcphdr) :
-		(proto == IPPROTO_UDP ? sizeof(struct udphdr) : ICMP_MINLEN);
-=======
-	// We stop building the chain when seeing IPPROTO_ESP so if it's 
-	// there, it's always the last.
-	if ( ip_hdr->LastHeader() == IPPROTO_ESP )
-		{
-		dump_this_packet = 1;
-		if ( esp_packet )
-			{
-			val_list* vl = new val_list();
-			vl->append(ip_hdr->BuildPktHdrVal());
-			mgr.QueueEvent(esp_packet, vl);
-			}
+
+	if ( CheckHeaderTrunc(proto, len, caplen, hdr, pkt) )
+		{
+		delete tunnel_info;
 		Remove(f);
-		// Can't do more since upper-layer payloads are going to be encrypted.
-		return;
-		}
->>>>>>> 5350cab3
-
-#ifdef ENABLE_MOBILE_IPV6
-	// We stop building the chain when seeing IPPROTO_MOBILITY so it's always
-	// last if present.
-	if ( ip_hdr->LastHeader() == IPPROTO_MOBILITY )
-		{
-<<<<<<< HEAD
-		Weird("truncated_header", hdr, pkt);
-		if ( f )
-			Remove(f);	// ###
-		delete_tunnel_info(tunnel_info);
-=======
-		dump_this_packet = 1;
-
-		if ( ! ignore_checksums && mobility_header_checksum(ip_hdr) != 0xffff )
-			{
-			Weird("bad_MH_checksum", hdr, pkt);
-			Remove(f);
-			return;
-			}
-
-		if ( mobile_ipv6_message )
-			{
-			val_list* vl = new val_list();
-			vl->append(ip_hdr->BuildPktHdrVal());
-			mgr.QueueEvent(mobile_ipv6_message, vl);
-			}
-
-		if ( ip_hdr->NextProto() != IPPROTO_NONE )
-			Weird("mobility_piggyback", hdr, pkt);
-
-		Remove(f);
->>>>>>> 5350cab3
-		return;
-		}
-#endif
-
-	int proto = ip_hdr->NextProto();
-
-	if ( CheckHeaderTrunc(proto, len, caplen, hdr, pkt) )
-		{
-<<<<<<< HEAD
-		Weird("internally_truncated_header", hdr, pkt);
-		if ( f )
-			Remove(f);	// ###
-		delete_tunnel_info(tunnel_info);
-=======
-		Remove(f);
->>>>>>> 5350cab3
 		return;
 		}
 
@@ -601,15 +541,9 @@
 		}
 
 	default:
-<<<<<<< HEAD
-		Weird(fmt("unknown_protocol %d", proto), hdr, pkt);
-		if ( f )
-			Remove(f);
-		delete_tunnel_info(tunnel_info);
-=======
 		Weird(fmt("unknown_protocol_%d", proto), hdr, pkt);
+		delete tunnel_info;
 		Remove(f);
->>>>>>> 5350cab3
 		return;
 	}
 
@@ -624,7 +558,7 @@
 	conn = (Connection*) d->Lookup(h);
 	if ( ! conn )
 		{
-		conn = NewConn(h, t, &id, data, proto);
+		conn = NewConn(h, t, &id, data, proto, tunnel_info);
 		if ( conn )
 			d->Insert(h, conn);
 		}
@@ -634,10 +568,8 @@
 		int consistent = CheckConnectionTag(conn);
 		if ( consistent < 0 )
 			{
-<<<<<<< HEAD
-			conn = NewConn(h, t, &id, data, proto, tunnel_info);
-=======
 			delete h;
+			delete tunnel_info;
 			Remove(f);
 			return;
 			}
@@ -648,55 +580,19 @@
 				conn->Event(connection_reused, 0);
 
 			Remove(conn);
-			conn = NewConn(h, t, &id, data, proto);
->>>>>>> 5350cab3
+			conn = NewConn(h, t, &id, data, proto, tunnel_info);
 			if ( conn )
 				d->Insert(h, conn);
 			}
 		else
-<<<<<<< HEAD
-			{
-			// We already know that connection.
-			int consistent = CheckConnectionTag(conn);
-			if ( consistent < 0 )
-				{
-				delete h;
-				if ( f )
-					Remove(f);
-				delete_tunnel_info(tunnel_info);
-				return;
-				}
-
-			if ( ! consistent || conn->IsReuse(t, data) )
-				{
-				if ( consistent )
-					conn->Event(connection_reused, 0);
-
-				Remove(conn);
-				conn = NewConn(h, t, &id, data, proto, tunnel_info);
-				if ( conn )
-					d->Insert(h, conn);
-				}
-			else
-				delete h;
-			}
-
-		if ( ! conn )
-=======
->>>>>>> 5350cab3
 			delete h;
 		}
 
 	if ( ! conn )
 		{
-<<<<<<< HEAD
-		delete_tunnel_info(tunnel_info);
-		if ( f )
-			Remove(f);
-=======
 		delete h;
+		delete tunnel_info;
 		Remove(f);
->>>>>>> 5350cab3
 		return;
 		}
 
@@ -722,8 +618,8 @@
 				record_packet, record_content,
 			        hdr, pkt, hdr_size);
 
-	if ( tunnel_info )
-		delete tunnel_info;
+	delete tunnel_info;
+
 	if ( f )
 		{
 		// Above we already recorded the fragment in its entirety.
