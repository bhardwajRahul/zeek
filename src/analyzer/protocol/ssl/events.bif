--- conflicted
+++ resolved
@@ -30,13 +30,9 @@
 ## .. bro:see:: ssl_alert ssl_established ssl_extension ssl_server_hello
 ##    ssl_session_ticket_handshake x509_certificate ssl_handshake_message
 ##    ssl_change_cipher_spec
-<<<<<<< HEAD
+##    ssl_dh_client_params ssl_ecdh_server_params ssl_ecdh_client_params
+##    ssl_rsa_client_pms
 event ssl_client_hello%(c: connection, version: count, possible_ts: time, client_random: string, session_id: string, ciphers: index_vec, comp_methods: index_vec%);
-=======
-##    ssl_dh_client_params ssl_ecdh_server_params ssl_ecdh_client_params
-##    ssl_rsa_client_pms
-event ssl_client_hello%(c: connection, version: count, possible_ts: time, client_random: string, session_id: string, ciphers: index_vec%);
->>>>>>> 95c72f37
 
 ## Generated for an SSL/TLS server's initial *hello* message. SSL/TLS sessions
 ## start with an unencrypted handshake, and Bro extracts as much information out
