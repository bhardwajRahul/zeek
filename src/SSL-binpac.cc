--- conflicted
+++ resolved
@@ -44,22 +44,4 @@
 	{
 	TCP_ApplicationAnalyzer::Undelivered(seq, len, orig);
 	interp->NewGap(orig, len);
-<<<<<<< HEAD
-=======
-	}
-
-void SSL_Analyzer_binpac::warn_(const char* msg)
-	{
-	reporter->Warning("SSL_Analyzer_binpac: ", msg);
-	}
-
-void SSL_Analyzer_binpac::generate_warnings()
-	{
-	if ( ssl_store_certificates )
-		warn_("storage of certificates (ssl_store_certificates) not supported");
-	if ( ssl_store_key_material )
-		warn_("storage of key material (ssl_store_key_material) not supported");
-
-	warnings_generated = true;
->>>>>>> 8992e7de
 	}