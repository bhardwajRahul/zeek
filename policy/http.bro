--- conflicted
+++ resolved
@@ -1,13 +1,6 @@
 ##! This script is the wrapper script for HTTP analysis.
-<<<<<<< HEAD
-
-## Author: Seth Hall <seth@icir.org> - Inspired by the work of many others.
-
-=======
 ##! :Author: Seth Hall <seth@icir.org> - Inspired by the work of many others.
 
-@load http/utils
->>>>>>> d1cdc9f2
 @load http/base
 @load http/base-extended
 @load http/detect-sqli
