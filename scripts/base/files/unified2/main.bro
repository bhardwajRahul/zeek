--- conflicted
+++ resolved
@@ -200,13 +200,8 @@
 	if ( |parts| == 3 )
 		file_dir = parts[1];
 
-<<<<<<< HEAD
-	if ( f$source in watch_file ||
-		compress_path(watch_dir) == file_dir )
-=======
 	if ( (watch_file != "" && f$source == watch_file) || 
 	     (watch_dir != "" && compress_path(watch_dir) == file_dir) )
->>>>>>> f8f465e2
 		{
 		Files::add_analyzer(f, Files::ANALYZER_UNIFIED2);
 		f$u2_events = table();
